--- conflicted
+++ resolved
@@ -55,7 +55,6 @@
         print(message)
 ```
 
-<<<<<<< HEAD
 ## Messages
 
 The messages are returned as dictionaries.
@@ -218,7 +217,6 @@
 the packets are read on a separate python thread and queued. The size of the queue is an
 optional parameter to the `Parser`, and has been set by experimentation to 25000.
  
-=======
 ## Command line tool
 
 There is a command line tool that takes a downloaded file and converts it
@@ -238,5 +236,4 @@
 
 ```bash
 $ iex-to-csv -i ~/data/raw/data_feeds_20200305_20200305_IEXTP1_DEEP1.0.pcap.gz -o ~/data/csv
-```
->>>>>>> 89d53001
+```